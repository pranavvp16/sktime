from .base import load_gunpoint
from .base import load_italy_power_demand
from .base import load_arrow_head
<<<<<<< HEAD
=======
from .base import load_basic_motions

>>>>>>> 93ca9ac0
from .base import load_shampoo_sales
from .base import load_longley<|MERGE_RESOLUTION|>--- conflicted
+++ resolved
@@ -1,10 +1,7 @@
 from .base import load_gunpoint
 from .base import load_italy_power_demand
 from .base import load_arrow_head
-<<<<<<< HEAD
-=======
 from .base import load_basic_motions
 
->>>>>>> 93ca9ac0
 from .base import load_shampoo_sales
 from .base import load_longley